--- conflicted
+++ resolved
@@ -36,12 +36,7 @@
     code .env  # Add AZURE_OPENAI_API_KEY and AZURE_OPENAI_BASE_URL
     ```
 
-<<<<<<< HEAD
 3. **Set Environment Variables**:
-=======
-3. **Validate Setup** (Recommended):
-    #### For Linux-based Environments
->>>>>>> 5d80bdae
     ```bash
     export INGENIOUS_PROJECT_PATH=$(pwd)/config.yml
     export INGENIOUS_PROFILE_PATH=$(pwd)/profiles.yml
